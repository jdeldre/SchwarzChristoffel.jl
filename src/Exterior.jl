--- conflicted
+++ resolved
@@ -61,13 +61,8 @@
 
 circle(N) = [exp(im*2π*(i-1)/N) for i in 1:N]
 
-<<<<<<< HEAD
 doc"""
     PowerMap(c::Vector{Complex128}[;N = 200]) <: ConformalMap
-=======
-@doc raw"""
-    PowerMap(c::Vector{Complex12}[;N = 200]) <: ConformalMap
->>>>>>> 73b951d9
 
 Create a power series map from the exterior of the unit
 circle to the exterior of a shape defined by the power series coefficients `c`.
